# Pact JS
[![Join the chat at https://gitter.im/realestate-com-au/pact](https://badges.gitter.im/Join%20Chat.svg)](https://gitter.im/realestate-com-au/pact?utm_source=badge&utm_medium=badge&utm_campaign=pr-badge&utm_content=badge)

[![Build Status](https://travis-ci.org/pact-foundation/pact-js.svg?branch=master)](https://travis-ci.org/pact-foundation/pact-js)
[![Code Climate](https://codeclimate.com/github/pact-foundation/pact-js/badges/gpa.svg)](https://codeclimate.com/github/pact-foundation/pact-js)
[![Coverage Status](https://coveralls.io/repos/github/pact-foundation/pact-js/badge.svg?branch=master)](https://coveralls.io/github/pact-foundation/pact-js?branch=master)
[![Issue Count](https://codeclimate.com/github/pact-foundation/pact-js/badges/issue_count.svg)](https://codeclimate.com/github/pact-foundation/pact-js)
[![npm](https://img.shields.io/github/license/pact-foundation/pact-js.svg?maxAge=2592000)](https://github.com/pact-foundation/pact-js/blob/master/LICENSE)

Implementation of the consumer driven contract library [Pact](https://github.com/pact-foundation/pact-specification) for Javascript.

From the [Pact website](http://docs.pact.io/):

>The Pact family of frameworks provide support for [Consumer Driven Contracts](http://martinfowler.com/articles/consumerDrivenContracts.html) testing.

>A Contract is a collection of agreements between a client (Consumer) and an API (Provider) that describes the interactions that can take place between them.

>Consumer Driven Contracts is a pattern that drives the development of the Provider from its Consumers point of view.

>Pact is a testing tool that guarantees those Contracts are satisfied.

Read [Getting started with Pact](http://dius.com.au/2016/02/03/microservices-pact/) for more information on
how to get going.

**NOTE: This project supersedes [Pact Consumer JS DSL](https://github.com/DiUS/pact-consumer-js-dsl).**

<!-- TOC depthFrom:1 depthTo:6 withLinks:1 updateOnSave:1 orderedList:0 -->

- [Pact JS](#pact-js)
	- [Installation](#installation)
	- [Using Pact JS](#using-pact-js)
		- [Using Mocha?](#using-mocha)
		- [Consumer Side Testing](#consumer-side-testing)
			- [API](#api)
			- [Example](#example)
		- [Provider API Testing](#provider-api-testing)
		- [Publishing Pacts to a Broker](#publishing-pacts-to-a-broker)
		- [Flexible Matching](#flexible-matching)
			- [Match by regular expression](#match-by-regular-expression)
			- [Match based on type](#match-based-on-type)
			- [Match based on arrays](#match-based-on-arrays)
		- [Examples](#examples)
	- [Troubleshooting](#troubleshooting)
		- [Timeout](#timeout)
		- [Note on Jest](#note-on-jest)
	- [Contributing](#contributing)
	- [Contact](#contact)

<!-- /TOC -->

## Installation

It's easy, simply run the below:
```
npm install --save-dev pact
```

## Using Pact JS

### Using Mocha?

Check out [Pact JS Mocha](https://github.com/pact-foundation/pact-js-mocha).

### Consumer Side Testing

To use the library on your tests, add the pact dependency:

```javascript
let Pact = require('pact')
```

The `Pact` interface provides the following high-level APIs, they are listed in the order in which they typically get called in the lifecycle of testing a consumer:

#### API
|API                    |Options     |Returns|Description                                       |
|-----------------------|------------|------------------------------------------------------|---|
|`pact(options)`        |See [Pact Node documentation](https://github.com/pact-foundation/pact-node#create-pact-mock-server) for options                              |`Object` |Creates a Mock Server test double of your Provider API. If you need multiple Providers for a scenario, you can create as many as these as you need.                  |
|`setup()`              |n/a         |`Promise`|Start the Mock Server                             |
|`addInteraction()`     |`Object`    |`Promise`|Register an expectation on the Mock Server, which must be called by your test case(s). You can add multiple interactions per server. These will be validated and written to a pact if successful.
|`verify()`             |n/a         |`Promise`|Verifies that all interactions specified          |
|`finalize()`           |n/a         |`Promise`|Records the interactions registered to the Mock Server into the pact file and shuts it down.                                               |
|`removeInteractions`   |n/a         |`Promise`|In some cases you might want to clear out the expectations of the Mock Service, call this to clear out any expectations for the next test run. _NOTE_: `verify()` will implicitly call this. |

#### Example
The first step is to create a test for your API Consumer. The example below uses [Mocha](https://mochajs.org), and demonstrates the basic approach:

1. Create the Pact object
1. Start the Mock Provider that will stand in for your actual Provider
1. Add the interactions you expect your consumer code to make when executing the tests
1. Write your tests - the important thing here is that you test the outbound _collaborating_ function which calls the Provider, and not just issue raw http requests to the Provider. This ensures you are testing your actual running code, just like you would in any other unit test, and that the tests will always remain up to date with what your consumer is doing.
1. Validate the expected interactions were made between your consumer and the Mock Service
1. Generate the pact(s)

Check out the `examples` folder for examples with Karma Jasmine, Mocha and Jest. The example below is taken from the [integration spec](https://github.com/pact-foundation/pact-js/blob/master/test/dsl/integration.spec.js).

```javascript
let path = require('path')
let chai = require('chai')
let pact = require('pact')
let request = require ('superagent')
let chaiAsPromised = require('chai-as-promised')

let expect = chai.expect

chai.use(chaiAsPromised);

describe('Pact', () => {

  // (1) Create the Pact object to represent your provider
  const provider = pact({
    consumer: 'TodoApp',
    provider: 'TodoService',,
    port: MOCK_SERVER_PORT,
    log: path.resolve(process.cwd(), 'logs', 'pact.log'),
    dir: path.resolve(process.cwd(), 'pacts'),
    logLevel: 'INFO',
    spec: 2
  });

  // this is the response you expect from your Provider
  const EXPECTED_BODY = [{
    id: 1,
    name: 'Project 1',
    due: '2016-02-11T09:46:56.023Z',
    tasks: [
      {id: 1, name: 'Do the laundry', 'done': true},
      {id: 2, name: 'Do the dishes', 'done': false},
      {id: 3, name: 'Do the backyard', 'done': false},
      {id: 4, name: 'Do nothing', 'done': false}
    ]
  }]

  context('when there are a list of projects', () => {
    describe('and there is a valid user session', () => {

      before((done) => {
        // (2) Start the mock server
        provider.setup()
          // (3) add interactions to the Mock Server, as many as required
          .then(() => {
            provider.addInteraction({
              state: 'i have a list of projects',
              uponReceiving: 'a request for projects',
              withRequest: {
                method: 'GET',
                path: '/projects',
                headers: { 'Accept': 'application/json' }
              },
              willRespondWith: {
                status: 200,
                headers: { 'Content-Type': 'application/json' },
                body: EXPECTED_BODY
              }
            })
          })
          .then(() => done())
        })

      // (4) write your test(s)
      it('should generate a list of TODOs for the main screen', () => {
        const todoApp = new TodoApp();
<<<<<<< HEAD
        todoApp.getProjects() // <- this method would make the remote http call
			.then((projects) => {
				expect(projects).to.be.a('array')
		        expect(projects).to.have.deep.property('projects[0].id', 1)

				// (5) validate the interactions occurred, this will throw an error if it fails telling you what went wrong
				return provider.verify()
			})
=======
        const projects = todoApp.getProjects() // <- this method would make the remote http call
        expect(projects).to.eventually.be.a('array')
        expect(projects).to.eventually.have.deep.property('projects[0].id', 1).notify(done)
      })

      // (5) validate the interactions occurred, this will throw an error if it fails telling you what went wrong
      it('creates a contract between the TodoApp and TodoService', () => {
        return provider.verify()
>>>>>>> 27d9c114
      })
    })
  });

  // (6) write the pact file for this consumer-provider pair,
  // and shutdown the associated mock server.
  // You should do this only _once_ per Provider you are testing.
  after(() => {
    provider.finalize()
  });  
})
```

### Provider API Testing

Once you have created Pacts for your Consumer, you need to validate those Pacts against your Provider. The Verifier object provides the following API for you to do so:

|API                    |Options     |Returns|Description                                       |
|-----------------------|:------------:|----------------------------------------------|----|
|`verifyProvider()`              |n/a         |`Promise`|Start the Mock Server                             |

1. Start your local Provider service.
1. Optionally, instrument your API with ability to configure [provider states](https://github.com/pact-foundation/pact-provider-verifier/)
1. Then run the Provider side verification step

```js
const verifier = require('pact').Verifier;
let opts = {
	providerBaseUrl: <String>,       // Running API provider host endpoint. Required.
	pactUrls: <Array>,               // Array of local Pact file paths or Pact Broker URLs (http based). Required.
	providerStatesUrl: <String>,     // URL to fetch the provider states for the given provider API. Optional.
	providerStatesSetupUrl <String>, // URL to send PUT requests to setup a given provider state. Optional.
	pactBrokerUsername: <String>,    // Username for Pact Broker basic authentication. Optional
	pactBrokerPassword: <String>,    // Password for Pact Broker basic authentication. Optional
  timeout: <Number>                // The duration in ms we should wait to confirm verification process was successful. Defaults to 30000, Optional.
};

verifier.verifyProvider(opts)).then(function () {
	// do something
});
```

That's it! Read more about [Verifying Pacts](http://docs.pact.io/documentation/verifying_pacts.html).

### Publishing Pacts to a Broker

Sharing is caring - to simplify sharing Pacts between Consumers and Providers, checkout [sharing pacts](http://docs.pact.io/documentation/sharings_pacts.html) using the [Pact Broker](https://github.com/bethesque/pact_broker).

```js
let pact = require('@pact-foundation/pact-node');
let opts = {
	pactUrls: <Array>,               // Array of local Pact files or directories containing pact files. Path must be absolute. Required.
	pactBroker: <String>,            // URL to fetch the provider states for the given provider API. Optional.
	pactBrokerUsername: <String>,    // Username for Pact Broker basic authentication. Optional
	pactBrokerPassword: <String>,    // Password for Pact Broker basic authentication. Optional
	consumerVersion: <String>        // A string containing a semver-style version e.g. 1.0.0. Required.  
};

pact.publishPacts(opts)).then(function () {
	// do something
});
```

### Flexible Matching

Flexible matching makes your tests more expressive making your tests less brittle.
Rather than use hard-coded values which must then be present on the Provider side,
you can use regular expressions and type matches on objects and arrays to validate the
structure of your APIs.

Read more about using regular expressions and type based matching [here][https://github.com/realestate-com-au/pact/wiki/Regular-expressions-and-type-matching-with-Pact] before continuing.

_NOTE: Make sure to start the mock service via the `Pact` declaration with the option `specification: 2` to get access to these features._

#### Match by regular expression

The underlying mock service is written in Ruby, so the regular expression must be in a Ruby format, not a Javascript format.

```javascript

provider.addInteraction({
  state: 'Has some animals',
  uponReceiving: 'a request for an animal',
  withRequest: {
    method: 'GET',
    path: '/animals/1'
  },
  willRespondWith: {
    status: 200,
    headers: {
      'Content-Type': 'application/json; charset=utf-8'
    },
    body: {
      id: 100,
      name: "billy",
      'gender': term({
        matcher: 'F|M',
        generate: 'F'
      }),
    }
  }
})
```

#### Match based on type

```javascript

provider.addInteraction({
  state: 'Has some animals',
  uponReceiving: 'a request for an animal',
  withRequest: {
    method: 'GET',
    path: '/animals/1'
  },
  willRespondWith: {
    status: 200,
    headers: {
      'Content-Type': 'application/json; charset=utf-8'
    },
    body: {
      id: like(1),
      name: like('Billy')
    }
  }
})
```

[flexible-matching]: https://github.com/realestate-com-au/pact/wiki/Regular-expressions-and-type-matching-with-Pact

#### Match based on arrays

Matching provides the ability to specify flexible length arrays. For example:

```javascript
pact.Matchers.eachLike(obj, { min: 3 })
```

Where `obj` can be any javascript object, value or Pact.Match. It takes optional argument (`{ min: 3 }`) where min is greater than 0 and defaults to 1 if not provided.

Below is an example that uses all of the Pact Matchers.

```javascript

var somethingLike = pact.Matchers.somethingLike;
var term = pact.Matchers.term;
var eachLike = pact.Matchers.eachLike;

const animalBodyExpectation = {
  'id': like(1),
  'first_name': like('Billy'),
  'last_name': like('Goat'),
  'animal': like('goat'),
  'age': like(21),
  'gender': term({
    matcher: 'F|M',
    generate: 'M'
  }),
  'location': {
    'description': like('Melbourne Zoo'),
    'country': like('Australia'),
    'post_code': like(3000)
  },
  'eligibility': {
    'available': like(true),
    'previously_married': like(false)
  },
  'interests': eachLike('walks in the garden/meadow')
}

// Define animal list payload, reusing existing object matcher
const animalListExpectation = eachLike(animalBodyExpectation, {
  min: MIN_ANIMALS
})

provider.addInteraction({
  state: 'Has some animals',
  uponReceiving: 'a request for all animals',
  withRequest: {
    method: 'GET',
    path: '/animals/available'
  },
  willRespondWith: {
    status: 200,
    headers: {
      'Content-Type': 'application/json; charset=utf-8'
    },
    body: animalListExpectation
  }
})
```

### Examples

* [Complete Example (Node env)](https://github.com/pact-foundation/pact-js/tree/master/examples/e2e)
* [Pact with Jest (Node env)](https://github.com/pact-foundation/pact-js/tree/master/examples/jest)
* [Pact with Mocha](https://github.com/pact-foundation/pact-js/tree/master/examples/mocha)
* [Pact with Karma + Jasmine](https://github.com/pact-foundation/pact-js/tree/master/karma/jasmine)
* [Pact with Karma + Mocha](https://github.com/pact-foundation/pact-js/tree/master/karma/mocha)

[![asciicast](https://asciinema.org/a/105793.png)](https://asciinema.org/a/105793)

## Troubleshooting

If you are having issues, a good place to start is setting `logLevel: 'DEBUG'`
when configuring the `pact({...})` object.

### Timeout

Under the hood, Pact JS spins up a [Ruby Mock Service](https://github.com/pact-foundation/pact-mock-service-npm).
On some systems, this may take more than a few seconds to start. It is recommended
to review your unit testing timeout to ensure it has sufficient time to start the server.

See [here](http://stackoverflow.com/questions/42496401/all-pact-js-tests-are-failing-with-same-errors/42518752) for more details.

### Note on Jest
Jest uses JSDOM under the hood which may cause issues with libraries making HTTP request. See [this issue](https://github.com/pact-foundation/pact-js/issues/10) for background,
and the  Jest [example](https://github.com/pact-foundation/pact-js/blob/master/examples/jest/package.json#L10-L12) for a working solution.

## Contributing
1. Fork it
2. Create your feature branch (`git checkout -b my-new-feature`)
3. Commit your changes (`git commit -am 'Add some feature'`)
4. Push to the branch (`git push origin my-new-feature`)
5. Create new Pull Request

If you would like to implement `Pact` in another language, please check out the [Pact specification](https://github.com/bethesque/pact-specification) and have a chat to one of us on the [pact-dev Google group](https://groups.google.com/forum/#!forum/pact-support).

The vision is to have a compatible `Pact` implementation in all the commonly used languages, your help would be greatly appreciated!

## Contact

* Twitter: [@pact_up](https://twitter.com/pact_up)
* Google users group: https://groups.google.com/forum/#!forum/pact-support<|MERGE_RESOLUTION|>--- conflicted
+++ resolved
@@ -115,7 +115,7 @@
     dir: path.resolve(process.cwd(), 'pacts'),
     logLevel: 'INFO',
     spec: 2
-  });
+  })
 
   // this is the response you expect from your Provider
   const EXPECTED_BODY = [{
@@ -132,7 +132,6 @@
 
   context('when there are a list of projects', () => {
     describe('and there is a valid user session', () => {
-
       before((done) => {
         // (2) Start the mock server
         provider.setup()
@@ -154,41 +153,31 @@
             })
           })
           .then(() => done())
-        })
+      })
 
       // (4) write your test(s)
       it('should generate a list of TODOs for the main screen', () => {
         const todoApp = new TodoApp();
-<<<<<<< HEAD
         todoApp.getProjects() // <- this method would make the remote http call
-			.then((projects) => {
-				expect(projects).to.be.a('array')
-		        expect(projects).to.have.deep.property('projects[0].id', 1)
-
-				// (5) validate the interactions occurred, this will throw an error if it fails telling you what went wrong
-				return provider.verify()
-			})
-=======
-        const projects = todoApp.getProjects() // <- this method would make the remote http call
-        expect(projects).to.eventually.be.a('array')
-        expect(projects).to.eventually.have.deep.property('projects[0].id', 1).notify(done)
+          .then((projects) => {
+      			expect(projects).to.be.a('array')
+            expect(projects).to.have.deep.property('projects[0].id', 1)
+
+            // (5) validate the interactions occurred, this will throw an error if it fails telling you what went wrong
+      			return provider.verify()
+          })
       })
 
-      // (5) validate the interactions occurred, this will throw an error if it fails telling you what went wrong
-      it('creates a contract between the TodoApp and TodoService', () => {
-        return provider.verify()
->>>>>>> 27d9c114
+      // (6) write the pact file for this consumer-provider pair,
+      // and shutdown the associated mock server.
+      // You should do this only _once_ per Provider you are testing.
+      after(() => {
+        provider.finalize()
       })
     })
-  });
-
-  // (6) write the pact file for this consumer-provider pair,
-  // and shutdown the associated mock server.
-  // You should do this only _once_ per Provider you are testing.
-  after(() => {
-    provider.finalize()
-  });  
+  })
 })
+
 ```
 
 ### Provider API Testing
