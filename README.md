# Pact JS

<!-- Please use absolute URLs for all links as the content of this page is synced to docs.pact.io -->

[![Build Status](https://github.com/pact-foundation/pact-js/workflows/Build,%20test,%20test%20all%20examples/badge.svg)](https://github.com/pact-foundation/pact-js/actions?query=workflow%3A%22Build%2C+test%2C+test+all+examples%22)
[![npm](https://img.shields.io/npm/v/@pact-foundation/pact.svg)](https://www.npmjs.com/package/@pact-foundation/pact)
![Release workflow](https://github.com/pact-foundation/pact-js/workflows/Release%20workflow/badge.svg?branch=feat%2Fv3.0.0)
[![Coverage Status](https://coveralls.io/repos/github/pact-foundation/pact-js/badge.svg?branch=master)](https://coveralls.io/github/pact-foundation/pact-js?branch=master)
[![Code Climate](https://codeclimate.com/github/pact-foundation/pact-js/badges/gpa.svg)](https://codeclimate.com/github/pact-foundation/pact-js)
[![Issue Count](https://codeclimate.com/github/pact-foundation/pact-js/badges/issue_count.svg)](https://codeclimate.com/github/pact-foundation/pact-js)
[![Known Vulnerabilities](https://snyk.io/test/github/pact-foundation/pact-js/badge.svg?targetFile=package.json)](https://snyk.io/test/github/pact-foundation/pact-js?targetFile=package.json)
[![license](https://img.shields.io/badge/license-MIT-green.svg)](https://github.com/pact-foundation/pact-js/blob/master/LICENSE)
[![slack](https://slack.pact.io/badge.svg)](https://slack.pact.io)

Implementation of the consumer driven contract library [Pact](https://docs.pact.io) for Javascript.

From the [Pact website](http://docs.pact.io/):

> The Pact family of frameworks provide support for [Consumer Driven Contracts](http://martinfowler.com/articles/consumerDrivenContracts.html) testing.

> A Contract is a collection of agreements between a client (Consumer) and an API (Provider) that describes the interactions that can take place between them.

> Consumer Driven Contracts is a pattern that drives the development of the Provider from its Consumers point of view.

> Pact is a testing tool that guarantees those Contracts are satisfied.

Read [Getting started with Pact] for more information for beginners.

<p align="center">
  <a href="https://asciinema.org/a/105793">
    <img width="880" src="https://raw.githubusercontent.com/pact-foundation/pact-js/master/.github/pact.svg?sanitize=true&t=1"></img>
  </a>
</p>

<!-- TOC -->

- [Pact JS](#pact-js)
  - [Installation](#installation)
    - [Do Not Track](#do-not-track)
  - [Which Library/Package should I use?](#which-librarypackage-should-i-use)
  - [Using Pact JS](#using-pact-js)
  - [HTTP API Testing](#http-api-testing)
    - [Consumer Side Testing](#consumer-side-testing)
      - [API](#api)
      - [Example](#example)
    - [Provider API Testing](#provider-api-testing)
      - [Verification Options](#verification-options)
      - [API with Provider States](#api-with-provider-states)
      - [Before and After Hooks](#before-and-after-hooks)
      - [Pending Pacts](#pending-pacts)
      - [WIP Pacts](#wip-pacts)
      - [Verifying multiple contracts with the same tag (e.g. for Mobile use cases)](#verifying-multiple-contracts-with-the-same-tag-eg-for-mobile-use-cases)
      - [Modify Requests Prior to Verification (Request Filters)](#modify-requests-prior-to-verification-request-filters)
      - [Lifecycle of a provider verification](#lifecycle-of-a-provider-verification)
    - [Publishing Pacts to a Broker](#publishing-pacts-to-a-broker)
      - [Pact publishing options](#pact-publishing-options)
      - [Publishing Verification Results to a Pact Broker](#publishing-verification-results-to-a-pact-broker)
  - [Asynchronous API Testing](#asynchronous-api-testing)
    - [Consumer](#consumer)
    - [Provider (Producer)](#provider-producer)
    - [Pact Broker Integration](#pact-broker-integration)
  - [Matching](#matching)
    - [Match common formats](#match-common-formats)
    - [Match based on type](#match-based-on-type)
    - [Match based on arrays](#match-based-on-arrays)
    - [Match by regular expression](#match-by-regular-expression)
  - [GraphQL API](#graphql-api)
  - [Tutorial (60 minutes)](#tutorial-60-minutes)
  - [Examples](#examples)
    - [HTTP APIs](#http-apis)
    - [Asynchronous APIs](#asynchronous-apis)
  - [Using Pact in non-Node environments](#using-pact-in-non-node-environments)
    - [Using Pact with Karma](#using-pact-with-karma)
    - [Using Pact with RequireJS](#using-pact-with-requirejs)
  - [Pact JS V3](#pact-js-v3)
    - [Using the V3 matching rules](#using-the-v3-matching-rules)
    - [Using Pact with XML](#using-pact-with-xml)
    - [Verifying providers with VerifierV3](#verifying-providers-with-verifierv3)
      - [Request Filters](#request-filters)
      - [Provider state callbacks](#provider-state-callbacks)
  - [Troubleshooting / FAQs](#troubleshooting--faqs)
    - [Alpine + Docker](#alpine--docker)
    - [Parallel tests](#parallel-tests)
    - [Splitting tests across multiple files](#splitting-tests-across-multiple-files)
    - [Test fails when it should pass](#test-fails-when-it-should-pass)
    - [Test intermittent failures](#test-intermittent-failures)
    - [Re-run specific verification failures](#re-run-specific-verification-failures)
    - [Timeout](#timeout)
    - [Usage with Jest](#usage-with-jest)
    - [Usage with Angular](#usage-with-angular)
    - [Debugging](#debugging)
  - [Contributing](#contributing)
  - [Contact](#contact)

<!-- /TOC -->

## Installation

```
npm i -S @pact-foundation/pact@latest
```

### Do Not Track

In order to get better statistics as to who is using Pact, we have an anonymous tracking event that triggers when Pact installs for the first time. The only things we [track](https://github.com/pact-foundation/pact-js-core/blob/master/standalone/install.ts#L132-L143) are your type of OS, and the version information for the package being installed. No PII data is sent as part of this request. To respect your privacy, you can disable tracking by simply adding a 'do not track' flag within your package.json file or setting the environment variable `PACT_DO_NOT_TRACK=1`:

```json
{
	"name": "some-project",
	...
	"config": {
		"pact_do_not_track": true
	},
	...
}
```

See the [Changelog] for versions and their history.

## Which Library/Package should I use?

TL;DR - you almost always want Pact JS.

| Purpose                   | Library  | Comments                                                                                                            |
| ------------------------- | -------- | ------------------------------------------------------------------------------------------------------------------- |
| Synchronous / HTTP APIs   | Pact JS  |                                                                                                                     |
| Asynchronous APIs         | Pact JS  |                                                                                                                     |
| Node.js                   | Pact JS  |                                                                                                                     |
| Browser testing           | Pact Web | You probably still want Pact JS. See [Using Pact in non-Node environments](#using-pact-in-non-node-environments) \* |
| Isomorphic testing        | Pact Web | You probably still want Pact JS. See [Using Pact in non-Node environments](#using-pact-in-non-node-environments) \* |
| Publishing to Pact Broker | Pact JS  |                                                                                                                     |

\* The "I need to run it in the browser" question comes up occasionally. The question is this - for your JS code to be able to make a call to another API, is this dependent on browser-specific code? In most cases, people use tools like React/Angular which have libraries that work on the server and client side, in which case, these tests don't need to run in a browser and could instead be executed in a Node.js environment.

## Using Pact JS

Pact supports [synchronous request-response style HTTP interactions](#http-api-testing) and [asynchronous interactions](#asynchronous-api-testing) with JSON-formatted payloads.

## HTTP API Testing

### Consumer Side Testing

To use the library on your tests, add the pact dependency:

```javascript
const { Pact } = require("@pact-foundation/pact")
```

The `Pact` class provides the following high-level APIs, they are listed in the order in which they typically get called in the lifecycle of testing a consumer:

#### API

<details><summary>Consumer API</summary>

| API                 | Options                       | Returns   | Description                                                                                                                                                                                                                                                  |
| ------------------- | ----------------------------- | --------- | ------------------------------------------------------------------------------------------------------------------------------------------------------------------------------------------------------------------------------------------------------------ |
| `new Pact(options)` | See constructor options below | `Object`  | Creates a Mock Server test double of your Provider API. If you need multiple Providers for a scenario, you can create as many as these as you need.                                                                                                          |
| `setup()`           | n/a                           | `Promise` | Start the Mock Server and wait for it to be available. You would normally call this only once in a `beforeAll(...)` type clause                                                                                                                              |
| `addInteraction()`  | `Object`                      | `Promise` | Register an expectation on the Mock Server, which must be called by your test case(s). You can add multiple interactions per server, and each test would normally contain one or more of these. These will be validated and written to a pact if successful. |
| `verify()`          | n/a                           | `Promise` | Verifies that all interactions specified. This should be called once per test, to ensure your expectations were correct                                                                                                                                      |
| `finalize()`        | n/a                           | `Promise` | Records the interactions registered to the Mock Server into the pact file and shuts it down. You would normally call this only once in an `afterAll(...)` type clause.                                                                                       |

</details>

<details><summary>Constructor</summary>

| Parameter           | Required? | Type    | Description                                                                                              |
| ------------------- | --------- | ------- | -------------------------------------------------------------------------------------------------------- |
| `consumer`          | yes       | string  | The name of the consumer                                                                                 |
| `provider`          | yes       | string  | The name of the provider                                                                                 |
| `port`              | no        | number  | The port to run the mock service on, defaults to 1234                                                    |
| `host`              | no        | string  | The host to run the mock service, defaults to 127.0.0.1                                                  |
| `ssl`               | no        | boolean | SSL flag to identify the protocol to be used (default false, HTTP)                                       |
| `sslcert`           | no        | string  | Path to SSL certificate to serve on the mock service                                                     |
| `sslkey`            | no        | string  | Path to SSL key to serve on the mock service                                                             |
| `dir`               | no        | string  | Directory to output pact files                                                                           |
| `log`               | no        | string  | File to log to                                                                                           |
| `logLevel`          | no        | string  | Log level: one of 'trace', 'debug', 'info', 'error', 'fatal' or 'warn'                                   |
| `spec`              | no        | number  | Pact specification version (defaults to 2)                                                               |
| `cors`              | no        | boolean | Allow CORS OPTION requests to be accepted, defaults to false                                             |
| `pactfileWriteMode` | no        | string  | Control how the Pact files are written. Choices: 'overwrite' 'update' or 'none'. Defaults to 'overwrite' |

</details>

#### Example

The first step is to create a test for your API Consumer. The example below uses [Mocha](https://mochajs.org), and demonstrates the basic approach:

1.  Create the Pact object
1.  Start the Mock Provider that will stand in for your actual Provider
1.  Add the interactions you expect your consumer code to make when executing the tests
1.  Write your tests - the important thing here is that you test the outbound _collaborating_ function which calls the Provider, and not just issue raw http requests to the Provider. This ensures you are testing your actual running code, just like you would in any other unit test, and that the tests will always remain up to date with what your consumer is doing.
1.  Validate the expected interactions were made between your consumer and the Mock Service
1.  Generate the pact(s)

Check out the `examples` folder for examples with Karma Jasmine, Mocha and Jest. The example below is taken from the [integration spec](https://github.com/pact-foundation/pact-js/blob/master/src/pact.integration.spec.ts).

```javascript
const path = require("path")
const chai = require("chai")
const { Pact } = require("@pact-foundation/pact")
const chaiAsPromised = require("chai-as-promised")
const expect = chai.expect

chai.use(chaiAsPromised)

describe("Pact", () => {
  // (1) Create the Pact object to represent your provider
  const provider = new Pact({
    consumer: "TodoApp",
    provider: "TodoService",
    port: 1234,
    log: path.resolve(process.cwd(), "logs", "pact.log"),
    dir: path.resolve(process.cwd(), "pacts"),
    logLevel: "INFO",
  })

  // this is the response you expect from your Provider
  const EXPECTED_BODY = [
    {
      id: 1,
      name: "Project 1",
      due: "2016-02-11T09:46:56.023Z",
      tasks: [
        { id: 1, name: "Do the laundry", done: true },
        { id: 2, name: "Do the dishes", done: false },
        { id: 3, name: "Do the backyard", done: false },
        { id: 4, name: "Do nothing", done: false },
      ],
    },
  ]

  const todoApp = new TodoApp()

  context("when there are a list of projects", () => {
    describe("and there is a valid user session", () => {
      before(() =>
        provider
          // (2) Start the mock server
          .setup()
          // (3) add interactions to the Mock Server, as many as required
          .then(() =>
            provider.addInteraction({
              // The 'state' field specifies a "Provider State"
              state: "i have a list of projects",
              uponReceiving: "a request for projects",
              withRequest: {
                method: "GET",
                path: "/projects",
                headers: { Accept: "application/json" },
              },
              willRespondWith: {
                status: 200,
                headers: { "Content-Type": "application/json" },
                body: EXPECTED_BODY,
              },
            })
          )
      )
    })

    // (4) write your test(s)
    it("generates a list of TODOs for the main screen", async () => {
      const projects = await todoApp.getProjects() // <- this method would make the remote http call
      expect(projects).to.be.a("array")
      expect(projects).to.have.deep.property("projects[0].id", 1)
    })

    // (5) validate the interactions you've registered and expected occurred
    // this will throw an error if it fails telling you what went wrong
    // This should be performed once per interaction test
    afterEach(() => provider.verify())
  })

  // (6) write the pact file for this consumer-provider pair,
  // and shutdown the associated mock server.
  // You should do this only _once_ per Provider you are testing,
  // and after _all_ tests have run for that suite
  after(() => provider.finalize())
})
```

### Provider API Testing

<details><summary>Provider API</summary>

Once you have created Pacts for your Consumer, you need to validate those Pacts against your Provider. The Verifier object provides the following API for you to do so:

| API                |  Options  | Returns   | Description           |
| ------------------ | :-------: | --------- | --------------------- |
| `verifyProvider()` | See below | `Promise` | Start the Mock Server |

</details>

1.  Start your local Provider service.
1.  Optionally, instrument your API with ability to configure [provider states](https://github.com/pact-foundation/pact-provider-verifier/)
1.  Then run the Provider side verification step

```js
const { Verifier } = require('@pact-foundation/pact');
let opts = {
  ...
};

new Verifier(opts).verifyProvider().then(function () {
	// do something
});
```

#### Verification Options

<details><summary>Verification Options</summary>

| Parameter                   | Required? | Type                           | Description                                                                                                                                                                                        |
| --------------------------- | --------- | ------------------------------ | -------------------------------------------------------------------------------------------------------------------------------------------------------------------------------------------------- |
| `providerBaseUrl`           | true      | string                         | Running API provider host endpoint.                                                                                                                                                                |
| `pactBrokerUrl`             | false     | string                         | Base URL of the Pact Broker from which to retrieve the pacts. Required if `pactUrls` not given.                                                                                                    |
| `provider`                  | false     | string                         | Name of the provider if fetching from a Broker                                                                                                                                                     |
| `consumerVersionSelectors`  | false     | ConsumerVersionSelector\|array | Using [Selectors](https://docs.pact.io/pact_broker/advanced_topics/consumer_version_selectors/) is a way we specify which pacticipants and versions we want to use when configuring verifications. |
| `consumerVersionTag`        | false     | string\|array                  | Retrieve the latest pacts with given tag(s)                                                                                                                                                        |
| `providerVersionTag`        | false     | string\|array                  | Tag(s) to apply to the provider application                                                                                                                                                        |
| `includeWipPactsSince`      | false     | string                         | Includes pact marked as WIP since this date. String in the format %Y-%m-%d or %Y-%m-%dT%H:%M:%S.000%:z                                                                                             |
| `pactUrls`                  | false     | array                          | Array of local pact file paths or HTTP-based URLs. Required if _not_ using a Pact Broker.                                                                                                          |
| `providerStatesSetupUrl`    | false     | string                         | Deprecated (use URL to send PUT requests to setup a given provider state                                                                                                                           |
| `stateHandlers`             | false     | object                         | Map of "state" to a function that sets up a given provider state. See docs below for more information                                                                                              |
| `requestFilter`             | false     | function                       | Function that may be used to alter the incoming request or outgoing response from the verification process. See below for use.                                                                     |
| `beforeEach`                | false     | function                       | Function to execute prior to each interaction being validated                                                                                                                                      |
| `afterEach`                 | false     | function                       | Function to execute after each interaction has been validated                                                                                                                                      |
| `pactBrokerUsername`        | false     | string                         | Username for Pact Broker basic authentication                                                                                                                                                      |
| `pactBrokerPassword`        | false     | string                         | Password for Pact Broker basic authentication                                                                                                                                                      |
| `pactBrokerToken`           | false     | string                         | Bearer token for Pact Broker authentication                                                                                                                                                        |
| `publishVerificationResult` | false     | boolean                        | Publish verification result to Broker (_NOTE_: you should only enable this during CI builds)                                                                                                       |
| `customProviderHeaders`     | false     | array                          | Header(s) to add to provider state set up and pact verification                                                                                                                                    |  | `requests`. eg 'Authorization: Basic cGFjdDpwYWN0'. |
| `providerVersion`           | false     | string                         | Provider version, required to publish verification result to Broker. Optional otherwise.                                                                                                           |
| `enablePending`             | false     | boolean                        | Enable the [pending pacts](https://docs.pact.io/pending) feature.                                                                                                                                  |
| `timeout`                   | false     | number                         | The duration in ms we should wait to confirm verification process was successful. Defaults to 30000.                                                                                               |
| `format`                    | false     | string                         | What format the verification results are printed in. Options are `json`, `xml`, `progress` and `RspecJunitFormatter` (which is a synonym for `xml`)                                                |
| `verbose`                   | false     | boolean                        | Enables verbose output for underlying pact binary.                                                                                                                                                 |

</details>

To dynamically retrieve pacts from a Pact Broker for a provider, provide the broker URL, the name of the provider, and the consumer version tags that you want to verify:

```js
let opts = {
  pactBroker: "http://my-broker",
  provider: "Animal Profile Service",
  consumerVersionTag: ["master", "prod"],
}
```

To verify a pact at a specific URL (eg. when running a pact verification triggered by a 'contract content changed' webhook, or when verifying a pact from your local machine, or a network location that's not the Pact Broker, set just the `pactUrls`, eg:

```js
let opts = {
  pactUrls: [process.env.PACT_URL],
}
```

To publish the verification results back to the Pact Broker, you need to enable the 'publish' flag, set the provider version and optional provider version tags:

```js
let opts = {
  publishVerificationResult: true, //generally you'd do something like `process.env.CI === 'true'`
  providerVersion: "version", //recommended to be the git sha
  providerVersionTag: "tag", //optional, recommended to be the git branch
}
```

If your broker has a self signed certificate, set the environment variable `SSL_CERT_FILE` (or `SSL_CERT_DIR`) pointing to a copy of your certificate.

Read more about [Verifying Pacts](https://docs.pact.io/getting_started/verifying_pacts).

#### API with Provider States

If you have defined any `state`s in your consumer tests, the `Verifier` can put the provider into the right state prior to sending the request. For example, the provider can use the state to mock away certain database queries. To support this, set up a handler for each `state` using hooks on the `stateHandlers` property. Here is an example from our [e2e suite](https://github.com/pact-foundation/pact-js/blob/master/examples/e2e/test/provider.spec.js):

```js
const opts = {
  ...
  stateHandlers: {
    [null]: () => {
      // This is the "default" state handler, when no state is given
    }
    "Has no animals": () => {
      animalRepository.clear()
      return Promise.resolve(`Animals removed from the db`)
    },
    "Has some animals": () => {
      importData()
      return Promise.resolve(`Animals added to the db`)
    },
    "Has an animal with ID 1": () => {
      importData()
      return Promise.resolve(`Animals added to the db`)
    }
  }
}

return new Verifier(opts).verifyProvider().then(...)
```

As you can see, for each state ("Has no animals", ...), we configure the local datastore differently. If this option is not configured, the `Verifier` will ignore the provider states defined in the pact and log a warning.

Read more about [Provider States](https://docs.pact.io/getting_started/provider_states).

#### Before and After Hooks

Sometimes, it's useful to be able to do things before or after a test has run, such as reset a database, log a metric etc. A `beforeEach` hook runs on each verification before any other part of the Pact test lifecycle, and a `afterEach` hook runs as the last step before returning the verification result back to the test.

You can add them to your verification options as follows:

```js
const opts = {
  ...
  beforeEach: () => {
    console.log('I run before everything else')
  },

  afterEach: () => {
    console.log('I run after everything else has finished')
  }
}
```

If the hook errors, the test will fail. See the lifecycle of an interaction below.

#### Pending Pacts

_NOTE_: This feature is available on [Pactflow] by default, and requires [configuration](https://docs.pact.io/pact_broker/advanced_topics/wip_pacts) if using a self-hosted broker.

Pending pacts is a feature that allows consumers to publish new contracts or changes to existing contracts without breaking Provider's builds. It does so by flagging the contract as "unverified" in the Pact Broker the first time a contract is published. A Provider can then enable a behaviour (via `enablePending: true`) that will still perform a verification (and thus share the results back to the broker) but _not_ fail the verification step itself.

This enables safe introduction of new contracts into the system, without breaking Provider builds, whilst still providing feedback to Consumers as per before.

See the [docs](https://docs.pact.io/pending) and this [article](http://blog.pact.io/2020/02/24/how-we-have-fixed-the-biggest-problem-with-the-pact-workflow/) for more background.

#### WIP Pacts

_NOTE_: This feature is available on [Pactflow] by default, and requires [configuration](https://docs.pact.io/pact_broker/advanced_topics/wip_pacts) if using a self-hosted broker.

WIP Pacts builds upon pending pacts, enabling provider tests to pull in _any_ contracts applicable to the provider regardless of the `tag` it was given. This is useful, because often times consumers won't follow the exact same tagging convention and so their workflow would be interrupted. This feature enables any pacts determined to be "work in progress" to be verified by the Provider, without causing a build failure. You can enable this behaviour by specifying a valid timestamp for `includeWipPactsSince`. This sets the start window for which new WIP pacts will be pulled down for verification, regardless of the tag.

See the [docs](https://docs.pact.io/wip) and this [article](http://blog.pact.io/2020/02/24/introducing-wip-pacts/) for more background.

#### Verifying multiple contracts with the same tag (e.g. for Mobile use cases)

Tags may be used to indicate a particular version of an application has been deployed to an environment - e.g. `prod`, and are critical in configuring can-i-deploy checks for CI/CD pipelines. In the majority of cases, only one version of an application is deployed to an environment at a time. For example, an API and a Website are usually deployed in replacement of an existing system, and any transition period is quite short lived.

Mobile is an exception to this rule - it is common to have multiple versions of an application that are in "production" simultaneously. To support this workflow, we have a feature known as [consumer version selectors](https://docs.pact.io/pact_broker/advanced_topics/consumer_version_selectors/). Using selectors, we can verify that _all_ pacts with a given tag should be verified. The following selectors ask the broker to "find all pacts with tag 'prod' and the latest pact for 'master'":

```js
consumerVersionSelectors: [
  {
    tag: "prod",
    all: true,
  },
  {
    tag: "master",
    latest: true,
  },
]
```

_NOTE: Using the `all` flag requires you to ensure you delete any tags associated with application versions that are no longer in production (e.g. if decommissioned from the app store)_

#### Modify Requests Prior to Verification (Request Filters)

Sometimes you may need to add things to the requests that can't be persisted in a pact file. Examples of these are authentication tokens with a small life span. e.g. an OAuth bearer token: `Authorization: Bearer 0b79bab50daca910b000d4f1a2b675d604257e42`.

For these cases, we have two facilities that should be carefully used during verification:

1. the ability to specify custom headers to be sent during provider verification. The flag to achieve this is `customProviderHeaders`.
2. the ability to modify a request/response and modify the payload. The flag to achieve this is `requestFilter`.

**Example API with Authorization**

For example, to have an `Authorization` bearer token header sent as part of the verification request, set the `verifyProvider` options as per below:

```js
let token
let opts = {
  provider: 'Animal Profile Service',
  ...
  stateHandlers: {
    "is authenticated": () => {
      token = "1234"
      Promise.resolve(`Valid bearer token generated`)
    },
    "is not authenticated": () => {
      token = ""
      Promise.resolve(`Expired bearer token generated`)
    }
  },

  // this middleware is executed for each request, allowing `token` to change between invocations
  // it is common to pair this with `stateHandlers` as per above, that can set/expire the token
  // for different test cases
  requestFilter: (req, res, next) => {
    req.headers["Authorization"] = `Bearer: ${token}`
    next()
  },

  // This header will always be sent for each and every request, and can't be dynamic
  // (i.e. passing a variable instead of the bearer token)
  customProviderHeaders: ["Authorization: Bearer 1234"]
}

return new Verifier(opts).verifyProvider().then(...)
```

As you can see, this is your opportunity to modify\add to headers being sent to the Provider API, for example to create a valid time-bound token.

_Important Note_: You should only use this feature for things that can not be persisted in the pact file. By modifying the request, you are potentially modifying the contract from the consumer tests!

#### Lifecycle of a provider verification

For each _interaction_ in a pact file, the order of execution is as follows:

`BeforeEach` -> `State Handler` -> `Request Filter (request phase)` -> `Execute Provider Test` -> `Request Filter (response phase)` -> `AfterEach`

If any of the middleware or hooks fail, the tests will also fail.

### Publishing Pacts to a Broker

Sharing is caring - to simplify sharing Pacts between Consumers and Providers, we have created the [Pact Broker](https://pactflow.io).

The Broker:

- versions your contracts
- tells you which versions of your applications can be deployed safely together
- allows you to deploy your services independently
- provides API documentation of your applications that is guaranteed to be up-to date
- visualises the relationships between your services
- integrates with other systems, such as Slack or your CI server, via webhooks
- ...and much much [more](https://docs.pact.io/getting_started/sharing_pacts).

[Host your own](https://github.com/pact-foundation/pact_broker), or signup for a free hosted [Pact Broker](https://pactflow.io).

```js
const { Publisher } = require("@pact-foundation/pact")
const opts = {
   ...
};

new Publisher(opts)
  .publishPacts()
  .then(() => {
    // ...
  })
```

#### Pact publishing options

<details><summary>Publishing Options</summary>

| Parameter            | Required | Type             | Description                                                                                                                                                 |
| -------------------- | :------: | ---------------- | ----------------------------------------------------------------------------------------------------------------------------------------------------------- |
| `providerBaseUrl`    | `false`  | string           | Running API provider host endpoint.                                                                                                                         |
| `pactFilesOrDirs`    |  `true`  | array of strings | Array of local Pact files or directories containing pact files. Path must be absolute. Required.                                                            |
| `pactBroker`         |  `true`  | string           | The base URL of the Pact Broker. eg. https://test.pact.dius.com.au. Required.                                                                               |
| `pactBrokerToken`    | `false`  | string           | Bearer token for Pact Broker authentication. Optional. If using Pactflow, you likely need this option                                                       |
| `pactBrokerUsername` | `false`  | string           | Username for Pact Broker basic authentication. Optional. If using Pactflow, you most likely need to use `pactBrokerToken`                                   |
| `pactBrokerPassword` | `false`  | string           | Password for Pact Broker basic authentication. Optional. If using Pactflow, you most likely need to use `pactBrokerToken`                                   |
| `consumerVersion`    |  `true`  | string           | The consumer application version; e.g. '1.0.0-cac389f'. ([See more info on versioning](https://docs.pact.io/getting_started/versioning_in_the_pact_broker)) |
| `tags`               | `false`  | array of strings | Tag your pacts, often used with your branching, release or environment strategy e.g. ['prod', 'test']                                                       |

</details>

If your broker has a self signed certificate, set the environment variable `SSL_CERT_FILE` (or `SSL_CERT_DIR`) pointing to a copy of your certificate.

#### Publishing Verification Results to a Pact Broker

If you're using a Pact Broker (e.g. a hosted one at https://pactflow.io), you can
publish your verification results so that consumers can query if they are safe
to release.

It looks like this:

![screenshot of verification result](https://cloud.githubusercontent.com/assets/53900/25884085/2066d98e-3593-11e7-82af-3b41a20af8e5.png)

To publish the verification results back to the Pact Broker, you need to enable the 'publish' flag, set the provider version and optional provider version tags:

```js
let opts = {
  publishVerificationResult: true, //recommended to only publish from CI by setting the value to `process.env.CI === 'true'`
  providerVersion: "version", //recommended to be the git sha eg. process.env.MY_CI_COMMIT
  providerVersionTag: "tag", //optional, recommended to be the git branch eg. process.env.MY_CI_BRANCH
}
```

## Asynchronous API Testing

_Since version `v6.0.0` or later_

Modern distributed architectures are increasingly integrated in a decoupled, asynchronous fashion. Message queues such as ActiveMQ, RabbitMQ, SQS, Kafka and Kinesis are common, often integrated via small and frequent numbers of microservices (e.g. lambda.).

Furthermore, the web has things like WebSockets which involve bidirectional messaging.

Pact supports these use cases, by abstracting away the protocol and focussing on the messages passing between them.

For further reading and introduction into this topic, see this [article](https://dius.com.au/2017/09/22/contract-testing-serverless-and-asynchronous-applications/)
and our [asynchronous examples](#asynchronous-apis) for a more detailed overview of these concepts.

### Consumer

A Consumer is the system that will be reading a message from a queue or some other intermediary - like a DynamoDB table or S3 bucket -
and be able to handle it.

From a Pact testing point of view, Pact takes the place of the intermediary (MQ/broker etc.) and confirms whether or not the consumer is able to handle a request.

The following test creates a contract for a Dog API handler:

```js
const {
  MessageConsumerPact,
  synchronousBodyHandler,
} = require("@pact-foundation/pact")

// 1 Dog API Handler
const dogApiHandler = function(dog) {
  if (!dog.id && !dog.name && !dog.type) {
    throw new Error("missing fields")
  }

  // do some other things to dog...
  // e.g. dogRepository.save(dog)
  return
}

// 2 Pact Message Consumer
const messagePact = new MessageConsumerPact({
  consumer: "MyJSMessageConsumer",
  dir: path.resolve(process.cwd(), "pacts"),
  pactfileWriteMode: "update",
  provider: "MyJSMessageProvider",
})

describe("receive dog event", () => {
  it("accepts a valid dog", () => {
    // 3 Consumer expectations
    return (
      messagePact
        .given("some state")
        .expectsToReceive("a request for a dog")
        .withContent({
          id: like(1),
          name: like("rover"),
          type: term({ generate: "bulldog", matcher: "^(bulldog|sheepdog)$" }),
        })
        .withMetadata({
          "content-type": "application/json",
        })

        // 4 Verify consumers' ability to handle messages
        .verify(synchronousBodyHandler(dogApiHandler))
    )
  })
})
```

**Explanation**:

1.  The Dog API - a contrived API handler example. Expects a dog object and throws an `Error` if it can't handle it.
    - In most applications, some form of transactionality exists and communication with a MQ/broker happens.
    - It's important we separate out the protocol bits from the message handling bits, so that we can test that in isolation.
1.  Creates the MessageConsumer class
1.  Setup the expectations for the consumer - here we expect a `dog` object with three fields
1.  Pact will send the message to your message handler. If the handler returns a successful promise, the message is saved, otherwise the test fails. There are a few key things to consider:
    - The actual request body that Pact will send, will be contained within a [Message](https://github.com/pact-foundation/pact-js/tree/master/src/dsl/message.ts) object along with other context, so the body must be retrieved via `content` attribute.
    - All handlers to be tested must be of the shape `(m: Message) => Promise<any>` - that is, they must accept a `Message` and return a `Promise`. This is how we get around all of the various protocols, and will often require a lightweight adapter function to convert it.
    - In this case, we wrap the actual dogApiHandler with a convenience function `synchronousBodyHandler` provided by Pact, which Promisifies the handler and extracts the contents.

### Provider (Producer)

A Provider (Producer in messaging parlance) is the system that will be putting a message onto the queue.

As per the Consumer case, Pact takes the position of the intermediary (MQ/broker) and checks to see whether or not the Provider sends a message that matches the Consumer's expectations.

```js
const { MessageProviderPact } = require("@pact-foundation/pact")

// 1 Messaging integration client
const dogApiClient = {
  createDog: () => {
    return new Promise((resolve, reject) => {
      resolve({
        id: 1,
        name: "fido",
        type: "bulldog",
      })
    })
  },
}

describe("Message provider tests", () => {
  // 2 Pact setup
  const p = new MessageProviderPact({
    messageProviders: {
      "a request for a dog": () => dogApiClient.createDog(),
    },
    provider: "MyJSMessageProvider",
    providerVersion: "1.0.0",
    pactUrls: [
      path.resolve(
        process.cwd(),
        "pacts",
        "myjsmessageconsumer-myjsmessageprovider.json"
      ),
    ],
  })

  // 3 Verify the interactions
  describe("Dog API Client", () => {
    it("sends some dogs", () => {
      return p.verify()
    })
  })
})
```

**Explanation**:

1.  Our API client contains a single function `createDog` which is responsible for generating the message that will be sent to the consumer via some message queue
1.  We configure Pact to stand-in for the queue. The most important bit here is the `messageProviders` block
    - Similar to the Consumer tests, we map the various interactions that are going to be verified as denoted by their `description` field. In this case, `a request for a dog`, maps to the `createDog` handler. Notice how this matches the original Consumer test.
1.  We can now run the verification process. Pact will read all of the interactions specified by its consumer, and invoke each function that is responsible for generating that message.

### Pact Broker Integration

As per HTTP APIs, you can [publish contracts and verification results to a Broker](#publishing-pacts-to-a-broker).

## Matching

Matching makes your tests more expressive making your tests less brittle.

Rather than use hard-coded values which must then be present on the Provider side,
you can use regular expressions and type matches on objects and arrays to validate the
structure of your APIs.

_NOTE: Make sure to start the mock service via the `Pact` declaration with the option `specification: 2` to get access to these features._

### Match common formats

Often times, you find yourself having to re-write regular expressions for common formats. We've created a number of them for you to save you the time:

<details><summary>Matchers API</summary>

| method                      | description                                                                                                                 |
| --------------------------- | --------------------------------------------------------------------------------------------------------------------------- |
| `boolean`                   | Match a boolean value (using equality)                                                                                      |
| `string`                    | Match a string value                                                                                                        |
| `integer`                   | Will match all numbers that are integers (both ints and longs)                                                              |
| `decimal`                   | Will match all real numbers (floating point and decimal)                                                                    |
| `hexadecimal`               | Will match all hexadecimal encoded strings                                                                                  |
| `iso8601Date`               | Will match string containing basic ISO8601 dates (e.g. 2016-01-01)                                                          |
| `iso8601DateTime`           | Will match string containing ISO 8601 formatted dates (e.g. 2015-08-06T16:53:10+01:00)                                      |
| `iso8601DateTimeWithMillis` | Will match string containing ISO 8601 formatted dates, enforcing millisecond precision (e.g. 2015-08-06T16:53:10.123+01:00) |
| `rfc3339Timestamp`          | Will match a string containing an RFC3339 formatted timestapm (e.g. Mon, 31 Oct 2016 15:21:41 -0400)                        |
| `iso8601Time`               | Will match string containing times (e.g. T22:44:30.652Z)                                                                    |
| `ipv4Address`               | Will match string containing IP4 formatted address                                                                          |
| `ipv6Address`               | Will match string containing IP6 formatted address                                                                          |
| `uuid`                      | Will match strings containing UUIDs                                                                                         |
| `email`                     | Will match strings containing Email address                                                                                 |

</details>

### Match based on type

```javascript
const { like, string } = Matchers

provider.addInteraction({
  state: "Has some animals",
  uponReceiving: "a request for an animal",
  withRequest: {
    method: "GET",
    path: "/animals/1",
  },
  willRespondWith: {
    status: 200,
    headers: {
      "Content-Type": "application/json; charset=utf-8",
    },
    body: {
      id: 1,
      name: string("Billy"),
      address: like({
        street: "123 Smith St",
        suburb: "Smithsville",
        postcode: 7777,
      }),
    },
  },
})
```

Note that you can wrap a `like` around a single value or an object. When wrapped around an object, all values and child object values will be matched according to types, unless overridden by something more specific like a `term`.

[flexible-matching]: https://github.com/realestate-com-au/pact/wiki/Regular-expressions-and-type-matching-with-Pact

### Match based on arrays

Matching provides the ability to specify flexible length arrays. For example:

```javascript
pact.eachLike(obj, { min: 3 })
```

Where `obj` can be any javascript object, value or Pact.Match. It takes optional argument (`{ min: 3 }`) where min is greater than 0 and defaults to 1 if not provided.

Below is an example that uses all of the Pact Matchers.

```javascript
const { somethingLike: like, term, eachLike } = pact

const animalBodyExpectation = {
  id: 1,
  first_name: "Billy",
  last_name: "Goat",
  animal: "goat",
  age: 21,
  gender: term({
    matcher: "F|M",
    generate: "M",
  }),
  location: {
    description: "Melbourne Zoo",
    country: "Australia",
    post_code: 3000,
  },
  eligibility: {
    available: true,
    previously_married: false,
  },
  children: eachLike({ name: "Sally", age: 2 }),
}

// Define animal list payload, reusing existing object matcher
// Note that using eachLike ensure that all values are matched by type
const animalListExpectation = eachLike(animalBodyExpectation, {
  min: MIN_ANIMALS,
})

provider.addInteraction({
  state: "Has some animals",
  uponReceiving: "a request for all animals",
  withRequest: {
    method: "GET",
    path: "/animals/available",
  },
  willRespondWith: {
    status: 200,
    headers: {
      "Content-Type": "application/json; charset=utf-8",
    },
    body: animalListExpectation,
  },
})
```

### Match by regular expression

If none of the above matchers or formats work, you can write your own regex matcher.

The underlying mock service is written in Ruby, so the regular expression must be in a Ruby format, not a Javascript format.

```javascript
const { term } = pact

provider.addInteraction({
  state: "Has some animals",
  uponReceiving: "a request for an animal",
  withRequest: {
    method: "GET",
    path: "/animals/1",
  },
  willRespondWith: {
    status: 200,
    headers: {
      "Content-Type": "application/json; charset=utf-8",
    },
    body: {
      id: 100,
      name: "billy",
      gender: term({
        matcher: "F|M",
        generate: "F",
      }),
    },
  },
})
```

## GraphQL API

GraphQL is simply an abstraction over HTTP and may be tested via Pact. There are two wrapper APIs available for GraphQL specific testing: `GraphQLInteraction` and `ApolloGraphQLInteraction`.

These are both lightweight wrappers over the standard DSL in order to make GraphQL testing a bit nicer.

See the [history](https://github.com/pact-foundation/pact-js/issues/254#issuecomment-442185695), and below for an example.

## Tutorial (60 minutes)

Learn everything in Pact JS in 60 minutes: https://github.com/pact-foundation/pact-workshop-js.

The workshop takes you through all of the key concepts using a React consumer and an Express API.

## Examples

### HTTP APIs

- [Complete Example (Node env)](https://github.com/pact-foundation/pact-js/tree/master/examples/e2e)
- [Pact with AVA (Node env)](https://github.com/pact-foundation/pact-js/tree/master/examples/ava)
- [Pact with Jest (Node env)](https://github.com/pact-foundation/pact-js/tree/master/examples/jest)
- [Pact with TypeScript + Mocha](https://github.com/pact-foundation/pact-js/tree/master/examples/typescript)
- [Pact with Mocha](https://github.com/pact-foundation/pact-js/tree/master/examples/mocha)
- [Pact with GraphQL](https://github.com/pact-foundation/pact-js/tree/master/examples/graphql)
- [Pact with Karma + Jasmine](https://github.com/pact-foundation/pact-js/tree/master/examples/karma/jasmine)
- [Pact with Karma + Mocha](https://github.com/pact-foundation/pact-js/tree/master/examples/karma/mocha)
- [Pact with React + Jest](https://github.com/pact-foundation/pact-workshop-js)

### Asynchronous APIs

- [Asynchronous messages](https://github.com/pact-foundation/pact-js/tree/master/examples/messages)
- [Serverless](https://github.com/pact-foundation/pact-js/tree/master/examples/serverless)

## Using Pact in non-Node environments

Pact requires a Node runtime to be able to start and stop Mock servers, write logs and other things.

However, when used within browser or non-Node based environments - such as with Karma or ng-test - this is not possible.

To address this challenge, we have released a separate 'web' based module for this purpose - `pact-web`.
Whilst it still provides a testing DSL, it cannot start and stop mock servers as per the `pact`
package, so you will need to coordinate this yourself prior to and after executing any tests.

To get started, install `pact-web` and [Pact Core](https://github.com/pact-foundation/pact-js-core):

    npm install --save-dev @pact-foundation/pact-web @pact-foundation/pact-core

If you're not using Karma, you can start and stop the mock server using [Pact Node](https://github.com/pact-foundation/pact-js-core) or something like [Grunt Pact](https://github.com/pact-foundation/grunt-pact).

### Using Pact with Karma

We have create a [plugin](https://github.com/pact-foundation/karma-pact) for Karma,
which will automatically start and stop any Mock Server for your Pact tests.

Modify your `karma.conf.js` file as per below to get started:

```js
    // Load pact framework - this will start/stop mock server automatically
    frameworks: ['pact'],

    // Load the pact and default karma plugins
    plugins: [
      'karma-*',
      '@pact-foundation/karma-pact'
    ],

    // load pact web module
    files: [
      'node_modules/@pact-foundation/pact-web/pact-web.js',
      ...
    ],

    // Configure the mock service
    pact: [{
      port: 1234,
      consumer: 'KarmaMochaConsumer',
      provider: 'KarmaMochaProvider',
      logLevel: 'DEBUG',
      log: path.resolve(process.cwd(), 'logs', 'pact.log'),
      dir: path.resolve(process.cwd(), 'pacts')
    }],
```

Check out the [Examples](#examples) for how to use the Karma interface.

### Using Pact with RequireJS

The module name should be "Pact" - not "pact-js". An example config with a karma test might look
like the following:

In `client-spec.js` change the `define` to:

```js
define(['client', 'Pact'], function (example, Pact) {
```

In `test-main.js`:

```js
require.config({
  baseUrl: "/base",
  paths: {
    Pact: "node_modules/pact-web/pact-web",
    client: "js/client",
  },
  deps: allTestFiles,
  callback: window.__karma__.start,
})
```

See this [Stack Overflow](https://stackoverflow.com/a/44170373/1008568) question for background, and
this [gist](https://gist.github.com/mefellows/15c9fcb052c2aa9d8951f91d48d6da54) with a working example.

## Pact JS V3

An initial beta version of Pact-JS with support for V3 specification features and XML matching has
been released. Current support is for Node 10, 12 and 14. Thanks to the folks at [Align Tech](https://www.aligntech.com/) for sponsoring this work.

To install it:

```console
npm i @pact-foundation/pact@beta
```

For examples on how to use it, see [examples/v3/e2e](https://github.com/pact-foundation/pact-js/tree/feat/v3.0.0/examples/v3/e2e) and [examples/v3/todo-consumer](https://github.com/pact-foundation/pact-js/tree/feat/v3.0.0/examples/v3/todo-consumer) in the `v3.0.0` branch.

<<<<<<< HEAD
=======
**NOTE: This implementation is not ready for production use yet, as it DOES NOT yet support the following features:**

- Verifying a pact by direct URL
- `consumerVersionTags` to specify which pacts to verify - only the latest pact will be verified.
- Any features that make use of the "Pacts for Verification" API which include:
  - Support for `consumerVersionSelectors`
  - Pending pacts
  - WIP pacts

>>>>>>> a6bee714
### Using the V3 matching rules

There are a number of new matchers that can be used, like `integer` and `timestamp`. There are defined in the `MatchersV3` class that needs to be used with `PactV3` DSL.

For example:

```javascript
const { PactV3, MatchersV3 } = require("@pact-foundation/pact/v3")
const {
  eachLike,
  atLeastLike,
  integer,
  timestamp,
  boolean,
  string,
  regex,
  like,
} = MatchersV3

const animalBodyExpectation = {
  id: integer(1),
  available_from: timestamp("yyyy-MM-dd'T'HH:mm:ss.SSSX"),
  first_name: string("Billy"),
  last_name: string("Goat"),
  animal: string("goat"),
  age: integer(21),
  gender: regex("F|M", "M"),
  location: {
    description: string("Melbourne Zoo"),
    country: string("Australia"),
    post_code: integer(3000),
  },
  eligibility: {
    available: boolean(true),
    previously_married: boolean(false),
  },
  interests: eachLike("walks in the garden/meadow"),
}
```

| Matcher                | Parameters                                         | Description                                                                                                                                                                                                                                                                                                                             |
| ---------------------- | -------------------------------------------------- | --------------------------------------------------------------------------------------------------------------------------------------------------------------------------------------------------------------------------------------------------------------------------------------------------------------------------------------- |
| `like`                 | template                                           | Applies the `type` matcher to value, which requires values to have the same type as the template                                                                                                                                                                                                                                        |
| `eachLike`             | template                                           | Applies the `type` matcher to each value in an array, ensuring they match the template. Note that this matcher does not validate the length of the array, and the items within it                                                                                                                                                       |
| `atLeastOneLike`       | template, count: number = 1                        | Behaves like the `eachLike` matcher, but also applies a minimum length validation of one on the length of the array. The optional `count` parameter controls the number of examples generated.                                                                                                                                          |
| `atLeastLike`          | template, min: number, count?: number              | Just like `atLeastOneLike`, but the minimum length is configurable.                                                                                                                                                                                                                                                                     |
| `atMostLike`           | template, max: number, count?: number              | Behaves like the `eachLike` matcher, but also applies a maximum length validation on the length of the array. The optional `count` parameter controls the number of examples generated.                                                                                                                                                 |
| `constrainedArrayLike` | template, min: number, max: number, count?: number | Behaves like the `eachLike` matcher, but also applies a minimum and maximum length validation on the length of the array. The optional `count` parameter controls the number of examples generated.                                                                                                                                     |
| `boolean`              | example: boolean                                   | Matches boolean values (true, false)                                                                                                                                                                                                                                                                                                    |
| `integer`              | example?: number                                   | Value that must be an integer (must be a number and have no decimal places). If the example value is omitted, a V3 Random number generator will be used.                                                                                                                                                                                |
| `decimal`              | example?: number                                   | Value that must be a decimal number (must be a number and have at least one digit in the decimal places). If the example value is omitted, a V3 Random number generator will be used.                                                                                                                                                   |
| `number`               | example?: number                                   | Value that must be a number. If the example value is omitted, a V3 Random number generator will be used.                                                                                                                                                                                                                                |
| `string`               | example: string                                    | Value that must be a string.                                                                                                                                                                                                                                                                                                            |
| `regex`                | pattern, example: string                           | Value that must match the given regular expression.                                                                                                                                                                                                                                                                                     |
| `equal`                | example                                            | Value that must be equal to the example. This is mainly used to reset the matching rules which cascade.                                                                                                                                                                                                                                 |
| `timestamp`            | format: string, example?: string                   | String value that must match the provided datetime format string. See [Java SimpleDateFormat](https://docs.oracle.com/javase/8/docs/api/java/text/SimpleDateFormat.html) for details on the format string. If the example value is omitted, a value will be generated using a Timestamp generator and the current system date and time. |
| `time`                 | format: string, example?: string                   | String value that must match the provided time format string. See [Java SimpleDateFormat](https://docs.oracle.com/javase/8/docs/api/java/text/SimpleDateFormat.html) for details on the format string. If the example value is omitted, a value will be generated using a Time generator and the current system time.                   |
| `date`                 | format: string, example?: string                   | String value that must match the provided date format string. See [Java SimpleDateFormat](https://docs.oracle.com/javase/8/docs/api/java/text/SimpleDateFormat.html) for details on the format string. If the example value is omitted, a value will be generated using a Date generator and the current system date.                   |
| `includes`             | value: string                                      | Value that must include the example value as a substring.                                                                                                                                                                                                                                                                               |
| `nullValue`            |                                                    | Value that must be null. This will only match the JSON Null value. For other content types, it will match if the attribute is missing.                                                                                                                                                                                                  |
|`arrayContaining`| variants... | Matches the items in an array against a number of variants. Matching is successful if each variant occurs once in the array. Variants may be objects containing matching rules. |
|`fromProviderState`| expression: string, exampleValue: string | Sets a type matcher and a provider state generator. See the section below. |

#### Array contains matcher

The array contains matcher function allows you to match the actual list against a list of required variants. These work
by matching each item against each of the variants, and the matching succeeds if each variant matches at least one item. Order of
items in the list is not important.

The variants can have a totally different structure, and can have their own matching rules to apply. For an example of how
these can be used to match a hypermedia format like Siren, see [Example Pact + Siren project](https://github.com/pactflow/example-siren).

| function | description |
|----------|-------------|
| `arrayContaining` | Matches the items in an array against a number of variants. Matching is successful if each variant occurs once in the array. Variants may be objects containing matching rules. |

```js
{
  "actions": arrayContaining(
    {
      "name": "update",
      "method": "PUT",
      "href": url("http://localhost:9000", ["orders", regex("\\d+", "1234")])
    },
    {
      "name": "delete",
      "method": "DELETE",
      "href": url("http://localhost:9000", ["orders", regex("\\d+", "1234")])
    }
  )
}
```

#### Provider State Injected Values

The `fromProviderState` matching function allows values to be generated based on values returned from the provider state callbacks. This should be used for the cases were database entries have auto-generated values and these values need to be used in the URLs or query parameters.

For an example, see [examples/v3/provider-state-injected](https://github.com/pact-foundation/pact-js/tree/feat/v3.0.0/examples/v3/provider-state-injected).

For this to work, in the consumer test we use the `fromProviderState` matching function which takes an expression and an example value. The example value will be used in the consumer test. 

For example:

```js
  query: { accountNumber: fromProviderState("\${accountNumber}", "100") },
```

Then when the provider is verified, the provider state callback can return a map of values. These values will be used to generate the value using the expression supplied from the consumer test.

For example:

```js
      stateHandlers: {
        "Account Test001 exists": (setup, params) => {
          if (setup) {
            let account = new Account(0, 0, "Test001", params.accountRef, new AccountNumber(0), Date.now(), Date.now())
            let persistedAccount = accountRepository.save(account)
            return { accountNumber: persistedAccount.accountNumber.id }
          } else {
            return null
          }
        }
      },
```

**NOTE:** Async callbacks and returning promises from the provider state callbacks is not currently supported.

### Using Pact with XML

You can write both consumer and provider verification tests with XML requests or responses. For an example, see [examples/v3/todo-consumer/test/consumer.spec.js](https://github.com/pact-foundation/pact-js/blob/feat/v3.0.0/examples/v3/todo-consumer/test/consumer.spec.js).
There is an `XmlBuilder` class that provides a DSL to help construct XML bodies with matching rules and generators (NOTE that generators are not supported for XML at this time).

for example:

```javascript
body: new XmlBuilder("1.0", "UTF-8", "ns1:projects").build(el => {
  el.setAttributes({
    id: "1234",
    "xmlns:ns1": "http://some.namespace/and/more/stuff",
  })
  el.eachLike(
    "ns1:project",
    {
      id: integer(1),
      type: "activity",
      name: string("Project 1"),
      due: timestamp("yyyy-MM-dd'T'HH:mm:ss.SZ", "2016-02-11T09:46:56.023Z"),
    },
    project => {
      project.appendElement("ns1:tasks", {}, task => {
        task.eachLike(
          "ns1:task",
          {
            id: integer(1),
            name: string("Task 1"),
            done: boolean(true),
          },
          null,
          { examples: 5 }
        )
      })
    },
    { examples: 2 }
  )
})
```

### Verifying providers with VerifierV3

The `VerifierV3` class can verify your provider in a similar way to the existing one.

#### Request Filters

Request filters now take a request object as a parameter, and need to return the mutated one.

```javascript
requestFilter: req => {
    req.headers["MY_SPECIAL_HEADER"] = "my special value"

    // e.g. ADD Bearer token
    req.headers["authorization"] = `Bearer ${token}`

    // Need to return the request back again
    return req
},
```

#### Provider state callbacks

Provider state callbacks have been updated to support parameters and return values. The first parameter is a boolean indicating whether it is a setup call
(run before the verification) or a tear down call (run afterwards). The second optional parameter is a key-value map of any parameters defined in the
pact file. Provider state callbacks can also return a map of key-value values. These are used with provider-state injected values (see the section on that above).

```javascript
stateHandlers: {
  "Has no animals": setup => {
    if (setup) {
      animalRepository.clear()
      return { description: `Animals removed to the db` }
    }
  },
  "Has some animals": setup => {
    if (setup) {
      importData()
      return {
        description: `Animals added to the db`,
        count: animalRepository.count(),
      }
    }
  },
  "Has an animal with ID": (setup, parameters) => {
    if (setup) {
      importData()
      animalRepository.first().id = parameters.id
      return {
        description: `Animal with ID ${parameters.id} added to the db`,
        id: parameters.id,
      }
    }
  },
```

**NOTE:** Async callbacks and returning promises from the provider state callbacks is not currently supported.

### Debugging issues with Pact-JS V3

You can change the log levels using the `LOG_LEVEL` environment variable.

## Troubleshooting / FAQs

If you are having issues, a good place to start is setting `logLevel: 'debug'` when configuring the `new Pact({...})` object. Setting it to `trace` will give you detailed in/out requests as far as Pact sees it.

### Alpine + Docker

See https://docs.pact.io/docker/.

### Parallel tests

Pact tests are inherently stateful, as we need to keep track of the interactions on a per-test basis, to ensure each contract is validated in isolation from others. However, in larger test suites, this can result in slower test execution.

Modern testing frameworks like Ava and Jest support parallel execution out-of-the-box, which

The good news is, parallel test execution is possible, you need to ensure that:

1.  Before any test run invocation, you remove any existing pact files, to prevent invalid / stale interactions being left over from previous test runs
1.  Each test is fully self-contained, with its **own mock server** on its **own port**
1.  You set the option `pactfileWriteMode` to `"merge"`, instructing Pact to merge any pact documents with the same consumer and provider pairing at the end of all test runs.

When all of your tests have completed, the result is the union of the all of the interactions from each test case in the generated pact file.

See the following examples for working parallel tests:

- [Pact with AVA (Node env)](https://github.com/pact-foundation/pact-js/tree/master/examples/ava)
- [Pact with Mocha](https://github.com/pact-foundation/pact-js/tree/master/examples/mocha)

### Splitting tests across multiple files

Pact tests tend to be quite long, due to the need to be specific about request/response payloads. Often times it is nicer to be able to split your tests across multiple files for manageability.

You have a number of options to achieve this feat:

1.  Consider implementing the [Parallel tests](#parallel-tests) guidelines.

1.  Create a Pact test helper to orchestrate the setup and teardown of the mock service for multiple tests.

    In larger test bases, this can significantly reduce test suite time and the amount of code you have to manage.

    See this [example](https://github.com/tarciosaraiva/pact-melbjs/blob/master/helper.js) and this [issue](https://github.com/pact-foundation/pact-js/issues/11) for more.

1.  Set `pactfileWriteMode` to `merge` in the `Pact()` constructor

    This will allow you to have multiple independent tests for a given Consumer-Provider pair, without it clobbering previous interactions, thereby allowing you to incrementally build up or modify your pact files.

    This feature addresses the use case of "my pact suite takes bloody ages to run, so I just want to replace the interactions that have been run in this test execution" and requires careful management

    _NOTE_: If using this approach, you _must_ be careful to clear out existing pact files (e.g. `rm ./pacts/*.json`) before you run tests to ensure you don't have left over requests that are no longer relevant.

    See this [PR](https://github.com/pact-foundation/pact-js/pull/48) for background.

### Test fails when it should pass

TL;DR - you almost certainly have not properly handled (returned) a Promise.

We see this sort of thing all of the time:

```js
it("returns a successful thing", () => {
  executeApiCallThatIsAPromise()
    .then((response) => {
      expect(response.data).to.eq({...})
    })
    .then(() => {
      provider.verify()
    })
  })
```

There are several problems with this:

1. in the "returns a successful thing", the call to `executeApiCallThatIsAPromise()` is a function that returns a Promise, but is not returned by the function (`it` block) - this leaves a dangling, unhandled Promise. In your case it fails, but by the time it does the `it` block has already completed without problems - and returns a green result ✅.
1. In the `then` block, the call to `provider.verify()` is also not returned, and will suffer the same fate as (1)

_Side note_: Jasmine and other test frameworks may detect an unhandled promise rejection and report on it.

The correct code for the above is:

```js
it("returns a successful thing", () => {
  return executeApiCallThatIsAPromise() // <- explicit return here, you could also use the "async/await" syntax here
    .then((response) => {
      expect(response.data).to.eq({...})
    })
    .then(() => provider.verify()) // provider.verify() also returned
  })
```

### Test intermittent failures

See above - you probably have not returned a Promise when you should have.

### Re-run specific verification failures

If you prefix your test command (e.g. `npm t`) with the following two environment variables, you can selectively run a specific interaction during provider verification.

For the e2e example, let's assume we have the following failure:

```sh
3 interactions, 2 failures

Failed interactions:

* A request for all animals given Has some animals

* A request for an animal with id 1 given Has an animal with ID 1
```

If we wanted to target the second failure, we can extract the description and state as the bits before and after the word "given":

```sh
PACT_DESCRIPTION="a request for an animal with ID 1" PACT_PROVIDER_STATE="Has an animal with ID 1" npm t
```

Also note that `PACT_DESCRIPTION` is the failing `description` and `PACT_PROVIDER_STATE` is the corresponding `providerState` from the pact file itself.

### Timeout

Under the hood, Pact JS spins up a [Ruby Mock Service](https://github.com/pact-foundation/pact-mock-service-npm).
On some systems, this may take more than a few seconds to start. It is recommended
to review your unit testing timeout to ensure it has sufficient time to start the server.

See [here](http://stackoverflow.com/questions/42496401/all-pact-js-tests-are-failing-with-same-errors/42518752) for more details.

### Usage with Jest

Jest uses JSDOM under the hood which may cause issues with libraries making HTTP request.

You'll need to add the following snippet to your `package.json` to ensure it uses
the proper Node environment:

```js
"jest": {
  "testEnvironment": "node"
}
```

Also, [from Jest 20](https://facebook.github.io/jest/blog/2017/05/06/jest-20-delightful-testing-multi-project-runner.html), you can add the environment to the top of the test file as a comment. This will allow your pact test to run along side the rest of your JSDOM env tests.

```js
/**
 * @jest-environment node
 */
```

Jest also runs tests in parallel by default, which can be problematic with Pact which is stateful. See [parallel tests](#parallel-tests) to see how to make it run in parallel, or run Jest with the `--runInBand` [option](https://facebook.github.io/jest/docs/en/cli.html#runinband) to run them sequentially.

See [this issue](https://github.com/pact-foundation/pact-js/issues/10) for background,
and the Jest [example](https://github.com/pact-foundation/pact-js/blob/master/examples/jest/package.json#L10-L12) for a working example.

### Usage with Angular

You way want to consider using this starter schematic: https://github.com/niklas-wortmann/ngx-pact

Angular's HttpClient filters out many headers from the response object, this may cause issues when validating a response in tests.

You'll need to add the additional header `Access-Control-Expose-Headers`, this will allow specified headers to be passed to the response object. This can be done by declaring the header in the `willRespondWith` section of your interaction:

```js
"willRespondWith": {
  "headers": {
    "Access-Control-Expose-Headers": like("My-Header"),
    "My-Header": "..."
  },
  ...
}
```

See [this issue](https://github.com/angular/angular/issues/13554) for background.

### Debugging

If your standard tricks don't get you anywhere, setting the logLevel to `trace` and increasing the timeout doesn't help and you don't know where else to look, it could be that the binaries we use to do much of the Pact magic aren't starting as expected.

Try starting the mock service manually and seeing if it comes up. When submitting a bug report, it would be worth running these commands before hand as it will greatly help us:

```
./node_modules/.bin/pact-mock-service
```

...and also the verifier (it will whinge about missing params, but that means it works):

```
./node_modules/.bin/pact-provider-verifier
```

## Contributing

1.  Fork it
2.  Create your feature branch from the relevant tree (e.g. [v5] or [v6]) (`git checkout -b my-new-feature`)
3.  Commit your changes (`git commit -am 'Add some feature'`)
4.  Push to the branch (`git push origin my-new-feature`)
5.  Create new Pull Request

## Contact

Join us on [Slack](https://slack.pact.io)

<a href="https://slack.pact.io"><img src="https://slack.pact.io/badge.svg"></img></a>

or chat to us at

- Twitter: [@pact_up](https://twitter.com/pact_up)
- Stack Overflow: https://stackoverflow.com/questions/tagged/pact

[getting started with pact]: https://docs.pact.io/getting_started
[spec]: https://github.com/pact-foundation/pact-specification
[changelog]: https://github.com/pact-foundation/pact-js/blob/master/CHANGELOG.md
[pactflow]: https://pactflow.io<|MERGE_RESOLUTION|>--- conflicted
+++ resolved
@@ -1018,18 +1018,6 @@
 
 For examples on how to use it, see [examples/v3/e2e](https://github.com/pact-foundation/pact-js/tree/feat/v3.0.0/examples/v3/e2e) and [examples/v3/todo-consumer](https://github.com/pact-foundation/pact-js/tree/feat/v3.0.0/examples/v3/todo-consumer) in the `v3.0.0` branch.
 
-<<<<<<< HEAD
-=======
-**NOTE: This implementation is not ready for production use yet, as it DOES NOT yet support the following features:**
-
-- Verifying a pact by direct URL
-- `consumerVersionTags` to specify which pacts to verify - only the latest pact will be verified.
-- Any features that make use of the "Pacts for Verification" API which include:
-  - Support for `consumerVersionSelectors`
-  - Pending pacts
-  - WIP pacts
-
->>>>>>> a6bee714
 ### Using the V3 matching rules
 
 There are a number of new matchers that can be used, like `integer` and `timestamp`. There are defined in the `MatchersV3` class that needs to be used with `PactV3` DSL.
