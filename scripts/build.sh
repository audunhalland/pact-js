--- conflicted
+++ resolved
@@ -28,15 +28,8 @@
 
 echo "Running e2e examples build for node version ${TRAVIS_NODE_VERSION}"
 for i in examples/*; do
-<<<<<<< HEAD
   [ -e "$i" ] || [$i == "v3"] || continue # prevent failure if there are no examples
-  echo "------------------------------------------------"
-  echo "------------> continuing to test example project: $i"
-  pushd "$i"
-=======
-  [ -e "$i" ] || continue # prevent failure if there are no examples
   echo "--> running tests for: $i"
->>>>>>> 8ac78167
   if [[ "$i" =~ "karma" ]]; then
     echo "    linking pact-web"
     (cd "$i" && npm link @pact-foundation/pact-web && npm it)
@@ -44,10 +37,10 @@
     echo "    linking pact"
     (cd "$i" && npm link @pact-foundation/pact && npm it)
   fi
-<<<<<<< HEAD
-  npm it
-  popd
 done
+
+echo "--> Running coverage checks"
+npm run coverage
 
 echo "Running V3 e2e examples build for node version ${TRAVIS_NODE_VERSION}"
 for i in examples/v3/*; do
@@ -67,10 +60,4 @@
   cat node_modules/@pact-foundation/pact/native/Cargo.toml
   npm t
   popd
-done
-=======
-done
-
-echo "--> Running coverage checks"
-npm run coverage
->>>>>>> 8ac78167
+done