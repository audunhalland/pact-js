--- conflicted
+++ resolved
@@ -8,66 +8,32 @@
 chai.use(chaiAsPromised)
 
 describe("Net", () => {
-<<<<<<< HEAD
-  const port = 1234
+  const port = 4567
   const host = "0.0.0.0"
   const specialPort = process.platform.match("win") ? -1 : 80
-=======
-  const port = 4567;
-  const host = "0.0.0.0";
-  const specialPort = process.platform.match("win") ? -1 : 80;
->>>>>>> c583224d
 
   describe("#isPortAvailable", () => {
     context("when the port is not allowed to be bound", () => {
       it("should return a rejected promise", () => {
-<<<<<<< HEAD
-        expect(isPortAvailable(specialPort, host)).to.eventually.be.rejected
+        return expect(isPortAvailable(specialPort, host)).to.eventually.be
+          .rejected
       })
     })
 
     context("when the port is available", () => {
       it("should return a fulfilled promise", () => {
-        expect(isPortAvailable(port, host)).to.eventually.be.fulfilled
+        return expect(isPortAvailable(port, host)).to.eventually.be.fulfilled
       })
     })
 
     context("when the port is unavailable", () => {
-      it("should return a rejected promise", done => {
-        createServer(port).then((server: { close(): any }) => {
-          isPortAvailable(port, host).then(
-            () => {
-              server.close()
-              done(new Error(`Port ${port} should not be available`))
-            },
-            (e: any) => {
-              done()
-            }
-          )
+      it("should return a rejected promise", () => {
+        createServer(port).then((_: { close(): any }) => {
+          return expect(isPortAvailable(port, host)).to.eventually.be.rejected
         })
       })
     })
   })
-=======
-        return expect(isPortAvailable(specialPort, host)).to.eventually.be.rejected;
-      });
-    });
-
-    context("when the port is available", () => {
-      it("should return a fulfilled promise",  () => {
-        return expect(isPortAvailable(port, host)).to.eventually.be.fulfilled;
-      });
-    });
-
-    context("when the port is unavailable", () => {
-      it("should return a rejected promise", () => {
-        createServer(port).then((_: { close(): any }) => {
-          return expect(isPortAvailable(port, host)).to.eventually.be.rejected;
-        });
-      });
-    });
-  });
->>>>>>> c583224d
 
   // Utility function to create a server on a given port and return a Promise
   const createServer = (p: number) =>
