import serviceFactory from "@pact-foundation/pact-node"
import path from "path"
import clc from "cli-color"
import process from "process"
import { Interaction, InteractionObject } from "./dsl/interaction"
import { isEmpty } from "lodash"
import { isPortAvailable } from "./common/net"
import logger, { traceHttpInteractions, setLogLevel } from "./common/logger"
import { MockService } from "./dsl/mockService"
import { LogLevel, PactOptions, PactOptionsComplete } from "./dsl/options"
import { Server } from "@pact-foundation/pact-node/src/server"
import VerificationError from "./errors/verificationError"
import ConfigurationError from "./errors/configurationError"

/**
 * Creates a new {@link PactProvider}.
 * @memberof Pact
 * @name create
 * @param {PactOptions} opts
 * @return {@link PactProvider}
 */
export class Pact {
  public static defaults = {
    consumer: "",
    cors: false,
    dir: path.resolve(process.cwd(), "pacts"),
    host: "127.0.0.1",
    log: path.resolve(process.cwd(), "logs", "pact.log"),
    logLevel: "info",
    pactfileWriteMode: "overwrite",
    provider: "",
    spec: 2,
    ssl: false,
  } as PactOptions

  public static createOptionsWithDefaults(
    opts: PactOptions
  ): PactOptionsComplete {
    return { ...Pact.defaults, ...opts } as PactOptionsComplete
  }

  public server: Server
  public opts: PactOptionsComplete
  public mockService: MockService
  private finalized: boolean

  constructor(config: PactOptions) {
    this.opts = Pact.createOptionsWithDefaults(config)

    if (isEmpty(this.opts.consumer)) {
      throw new ConfigurationError("You must specify a Consumer for this pact.")
    }

    if (isEmpty(this.opts.provider)) {
      throw new ConfigurationError("You must specify a Provider for this pact.")
    }

    setLogLevel(this.opts.logLevel as LogLevel)
    serviceFactory.logLevel(this.opts.logLevel)

    if (this.opts.logLevel === "trace") {
      traceHttpInteractions()
    }

    this.createServer(config)
  }

  /**
   * Setup the pact framework, including start the
   * underlying mock server
   * @returns {Promise}
   */
  public setup(): Promise<PactOptionsComplete> {
    return this.checkPort()
      .then(() => this.startServer())
      .then((opts) => {
        this.setupMockService()
        return Promise.resolve(opts)
      })
  }

  /**
   * Add an interaction to the {@link MockService}.
   * @memberof PactProvider
   * @instance
   * @param {Interaction} interactionObj
   * @returns {Promise}
   */
  public addInteraction(
    interactionObj: InteractionObject | Interaction
  ): Promise<string> {
    if (interactionObj instanceof Interaction) {
      return this.mockService.addInteraction(interactionObj)
    }
    const interaction = new Interaction()
    if (interactionObj.state) {
      interaction.given(interactionObj.state)
    }

    interaction
      .uponReceiving(interactionObj.uponReceiving)
      .withRequest(interactionObj.withRequest)
      .willRespondWith(interactionObj.willRespondWith)

    return this.mockService.addInteraction(interaction)
  }

  /**
   * Checks with the Mock Service if the expected interactions have been exercised.
   * @memberof PactProvider
   * @instance
   * @returns {Promise}
   */
  public verify(): Promise<string> {
    return this.mockService
      .verify()
      .then(() => this.mockService.removeInteractions())
      .catch(e => {
        // Properly format the error
        /* tslint:disable: no-console */
        console.error("")
        console.error(clc.red("Pact verification failed!"))
        console.error(clc.red(e))
        /* tslint:enable: */

        return this.mockService.removeInteractions().then(() => {
          throw new VerificationError(
            "Pact verification failed - expected interactions did not match actual."
          )
        })
      })
  }

  /**
   * Writes the Pact and clears any interactions left behind and shutdown the
   * mock server
   * @memberof PactProvider
   * @instance
   * @returns {Promise}
   */
  public finalize(): Promise<void> {
    if (this.finalized) {
      logger.warn(
        "finalize() has already been called, this is probably a logic error in your test setup. " +
          "In the future this will be an error."
      )
    }
    this.finalized = true

    return this.mockService
      .writePact()
      .then(
        () => logger.info("Pact File Written"),
        (e) => {
          return Promise.reject(e)
        }
      )
      .then(
        () =>
          new Promise<void>((resolve, reject) =>
            this.server.delete().then(
              () => resolve(),
<<<<<<< HEAD
              (e) => reject(e)
=======
              e => reject(e)
>>>>>>> 79e054c9
            )
          )
      )
      .catch(
        (e: Error) =>
          new Promise<void>((resolve, reject) => {
            return this.server.delete().finally(() => reject(e))
          })
      )
  }

  /**
   * Writes the pact file out to file. Should be called when all tests have been performed for a
   * given Consumer <-> Provider pair. It will write out the Pact to the
   * configured file.
   * @memberof PactProvider
   * @instance
   * @returns {Promise}
   */
  public writePact(): Promise<string> {
    return this.mockService.writePact()
  }

  /**
   * Clear up any interactions in the Provider Mock Server.
   * @memberof PactProvider
   * @instance
   * @returns {Promise}
   */
  public removeInteractions(): Promise<string> {
    return this.mockService.removeInteractions()
  }

  private checkPort(): Promise<void> {
    if (this.server && this.server.options.port) {
      return isPortAvailable(this.server.options.port, this.opts.host)
    }
    return Promise.resolve()
  }

  private setupMockService(): void {
    logger.info(`Setting up Pact with Consumer "${this.opts.consumer}" and Provider "${this.opts.provider}"
    using mock service on Port: "${this.opts.port}"`)

    this.mockService = new MockService(
      undefined,
      undefined,
      this.opts.port,
      this.opts.host,
      this.opts.ssl,
      this.opts.pactfileWriteMode
    )
  }

  private startServer(): Promise<PactOptionsComplete> {
    return new Promise<PactOptionsComplete>((resolve, reject) =>
      this.server.start().then(
        () => {
          this.opts.port = this.server.options.port || this.opts.port
          resolve(this.opts)
        },
        e => reject(e)
      )
    )
  }

  private createServer(config: PactOptions) {
    this.server = serviceFactory.createServer({
      consumer: this.opts.consumer,
      cors: this.opts.cors,
      dir: this.opts.dir,
      host: this.opts.host,
      log: this.opts.log,
      pactFileWriteMode: this.opts.pactfileWriteMode,
      port: config.port, // allow to be undefined
      provider: this.opts.provider,
      spec: this.opts.spec,
      ssl: this.opts.ssl,
      sslcert: this.opts.sslcert,
      sslkey: this.opts.sslkey,
    })
  }
}<|MERGE_RESOLUTION|>--- conflicted
+++ resolved
@@ -1,5 +1,5 @@
 import serviceFactory from "@pact-foundation/pact-node"
-import path from "path"
+import * as path from "path"
 import clc from "cli-color"
 import process from "process"
 import { Interaction, InteractionObject } from "./dsl/interaction"
@@ -115,7 +115,7 @@
     return this.mockService
       .verify()
       .then(() => this.mockService.removeInteractions())
-      .catch(e => {
+      .catch((e) => {
         // Properly format the error
         /* tslint:disable: no-console */
         console.error("")
@@ -160,11 +160,7 @@
           new Promise<void>((resolve, reject) =>
             this.server.delete().then(
               () => resolve(),
-<<<<<<< HEAD
               (e) => reject(e)
-=======
-              e => reject(e)
->>>>>>> 79e054c9
             )
           )
       )
@@ -226,7 +222,7 @@
           this.opts.port = this.server.options.port || this.opts.port
           resolve(this.opts)
         },
-        e => reject(e)
+        (e) => reject(e)
       )
     )
   }
