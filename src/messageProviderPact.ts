--- conflicted
+++ resolved
@@ -6,14 +6,9 @@
 
 import { MessageDescriptor, MessageProvider } from "./dsl/message"
 import logger, { setLogLevel } from "./common/logger"
+import { PactMessageProviderOptions } from "./dsl/options"
 import serviceFactory, { VerifierOptions } from "@pact-foundation/pact-core"
-import { PactMessageProviderOptions } from "./dsl/options"
-<<<<<<< HEAD
-import serviceFactory from "@pact-foundation/pact-node"
 import express from "express"
-=======
-import * as express from "express"
->>>>>>> a6bee714
 import * as http from "http"
 import { qToPromise } from "./common/utils"
 
